"""FastAPI application entrypoint."""
from __future__ import annotations

<<<<<<< HEAD
import io
import logging
import uuid
=======
from __future__ import annotations

import io
import logging
>>>>>>> b0cae416
from pathlib import Path
from typing import Any

import pandas as pd
from docx import Document
from fastapi import FastAPI, File, HTTPException, Request, UploadFile, status
from fastapi.exceptions import RequestValidationError
from fastapi.responses import FileResponse, JSONResponse
from fastapi.staticfiles import StaticFiles
from pydantic import BaseModel

<<<<<<< HEAD
from src.pmo_agent import session_store
from src.pmo_agent.llm_client import chat_complete
from src.pmo_agent.prompts import get_system_prompt
=======
from src.pmo_agent import memory
from src.pmo_agent.llm_client import generate_response
>>>>>>> b0cae416

BASE_DIR = Path(__file__).resolve().parent
STATIC_DIR = BASE_DIR / "static"

app = FastAPI(title="Task Management PMO Agent")
app.mount("/static", StaticFiles(directory=STATIC_DIR), name="static")

logger = logging.getLogger(__name__)
<<<<<<< HEAD
=======

MAX_FILE_SIZE = 1 * 1024 * 1024  # 1 MB
ALLOWED_EXTENSIONS = {"txt", "md", "csv", "docx"}
MAX_NOTE_LENGTH = 10_000


def _json_error(status_code: int, message: str) -> JSONResponse:
    """Return a standardized JSON error response."""

    logger.warning("Returning error %s: %s", status_code, message)
    return JSONResponse(status_code=status_code, content={"error": message})


@app.exception_handler(HTTPException)
async def http_exception_handler(request: Request, exc: HTTPException) -> JSONResponse:
    message = exc.detail if isinstance(exc.detail, str) else str(exc.detail)
    logger.warning("HTTPException at %s: %s", request.url.path, message)
    return JSONResponse(status_code=exc.status_code, content={"error": message})


@app.exception_handler(RequestValidationError)
async def validation_exception_handler(request: Request, exc: RequestValidationError) -> JSONResponse:
    logger.warning("Validation error at %s: %s", request.url.path, exc.errors())
    return JSONResponse(status_code=status.HTTP_422_UNPROCESSABLE_ENTITY, content={"error": "Invalid request payload."})

>>>>>>> b0cae416

MAX_FILE_SIZE = 1 * 1024 * 1024  # 1 MB
ALLOWED_EXTENSIONS = {"txt", "md", "csv", "docx"}
SESSION_COOKIE_NAME = "chat_session_id"
_CONTEXT_SNIPPET = 2_000
_TEXT_PREVIEW_LIMIT = 500


def _json_error(status_code: int, message: str) -> JSONResponse:
    """Return a standardized JSON error response."""

    logger.warning("Returning error %s: %s", status_code, message)
    return JSONResponse(status_code=status_code, content={"error": message})


@app.exception_handler(HTTPException)
async def http_exception_handler(request: Request, exc: HTTPException) -> JSONResponse:
    message = exc.detail if isinstance(exc.detail, str) else str(exc.detail)
    logger.warning("HTTPException at %s: %s", request.url.path, message)
    return JSONResponse(status_code=exc.status_code, content={"error": message})


@app.exception_handler(RequestValidationError)
async def validation_exception_handler(request: Request, exc: RequestValidationError) -> JSONResponse:
    logger.warning("Validation error at %s: %s", request.url.path, exc.errors())
    return JSONResponse(status_code=status.HTTP_422_UNPROCESSABLE_ENTITY, content={"error": "Invalid request payload."})


class ChatSendRequest(BaseModel):
    """Schema for chat messages."""

    message: str


class MemoryAddRequest(BaseModel):
    """Schema for adding free-form notes to memory."""

    label: str
    content: str


@app.get("/")
def read_root() -> dict[str, str]:
    """Basic health endpoint."""

    return {"status": "ok"}


@app.get("/workspace")
def get_workspace_page() -> FileResponse:
    """Serve the combined upload/chat workspace UI."""

    return FileResponse(STATIC_DIR / "workspace.html")


@app.middleware("http")
async def ensure_session_cookie(request: Request, call_next):
    """Ensure every request has a stable chat session identifier."""

    session_id = request.cookies.get(SESSION_COOKIE_NAME)
    new_session = False

    if not session_id:
        session_id = str(uuid.uuid4())
        new_session = True
        logger.debug("Generated new chat session id %s", session_id)

    request.state.chat_session_id = session_id

    response = await call_next(request)

    if new_session:
        response.set_cookie(
            SESSION_COOKIE_NAME,
            session_id,
            httponly=True,
            samesite="lax",
        )
        logger.info("Assigned chat session cookie %s", session_id)

<<<<<<< HEAD
    return response


def _get_session_id(request: Request) -> str:
    session_id = getattr(request.state, "chat_session_id", None)
    if not session_id:
        session_id = request.cookies.get(SESSION_COOKIE_NAME) or str(uuid.uuid4())
        request.state.chat_session_id = session_id
    return session_id


def _get_extension(filename: str) -> str:
    return Path(filename).suffix.lower().lstrip(".")


async def _read_file(file: UploadFile) -> bytes:
    data = await file.read()
    logger.debug("Read %s bytes from uploaded file %s", len(data), file.filename)
    return data


def _handle_text_file(data: bytes) -> str:
    try:
        return data.decode("utf-8")
    except UnicodeDecodeError as exc:  # pragma: no cover - depends on user input
        raise HTTPException(status_code=status.HTTP_400_BAD_REQUEST, detail="Unable to decode file as UTF-8.") from exc

=======
    logger.info("/llm endpoint called")

    try:
        text = generate_response(payload.prompt)
    except EnvironmentError as exc:
        logger.error("LLM call failed due to missing configuration", exc_info=exc)
        raise HTTPException(status_code=status.HTTP_400_BAD_REQUEST, detail=str(exc)) from exc
    except Exception as exc:  # pragma: no cover - external API errors
        logger.error("LLM call failed", exc_info=exc)
        raise HTTPException(status_code=status.HTTP_500_INTERNAL_SERVER_ERROR, detail=str(exc)) from exc
>>>>>>> b0cae416

def _handle_csv_file(data: bytes) -> tuple[str, dict[str, Any]]:
    try:
        text = data.decode("utf-8")
    except UnicodeDecodeError as exc:  # pragma: no cover - depends on user input
        raise HTTPException(status_code=status.HTTP_400_BAD_REQUEST, detail="Unable to decode CSV as UTF-8.") from exc

    preview_df = None
    try:
        df = pd.read_csv(io.StringIO(text))
        preview_df = df.head(50)
    except Exception as exc:  # pragma: no cover - depends on pandas parsing
        raise HTTPException(status_code=status.HTTP_400_BAD_REQUEST, detail="Failed to parse CSV file.") from exc

    csv_preview = {
        "columns": preview_df.columns.tolist(),
        "rows": preview_df.astype(str).values.tolist(),
    }
    summary_csv = preview_df.to_csv(index=False)
    return summary_csv, csv_preview


def _handle_docx_file(data: bytes) -> str:
    try:
        document = Document(io.BytesIO(data))
    except Exception as exc:  # pragma: no cover - depends on python-docx internals
        raise HTTPException(status_code=status.HTTP_400_BAD_REQUEST, detail="Failed to read DOCX file.") from exc

    paragraphs = [para.text.strip() for para in document.paragraphs if para.text.strip()]
    return "\n".join(paragraphs)


@app.post("/upload")
async def upload_file(request: Request, file: UploadFile = File(...)) -> JSONResponse:
    """Accept a single file upload, extract text, and store it for the session."""

    if not file.filename:
        return _json_error(status.HTTP_400_BAD_REQUEST, "Filename is required.")

    extension = _get_extension(file.filename)
    if extension not in ALLOWED_EXTENSIONS:
        return _json_error(status.HTTP_400_BAD_REQUEST, "Unsupported file type. Allowed: txt, md, csv, docx.")

    data = await _read_file(file)

    if len(data) > MAX_FILE_SIZE:
        return _json_error(status.HTTP_400_BAD_REQUEST, "File too large. Limit is 1 MB.")
    if not data:
        return _json_error(status.HTTP_400_BAD_REQUEST, "Uploaded file is empty.")

    logger.info("Processing uploaded file %s", file.filename)

    text_content: str
    csv_preview: dict[str, Any] | None = None

    if extension in {"txt", "md"}:
        text_content = _handle_text_file(data)
    elif extension == "csv":
        text_content, csv_preview = _handle_csv_file(data)
    else:  # docx
        text_content = _handle_docx_file(data)

    session_id = _get_session_id(request)
    session_store.set_context(session_id, text_content)

    response_payload: dict[str, Any] = {
        "ok": True,
        "chars": len(text_content),
        "has_context": True,
    }

    if csv_preview is not None:
        response_payload["csv_preview"] = csv_preview
    else:
        response_payload["text_preview"] = text_content[:_TEXT_PREVIEW_LIMIT]

    logger.info("Stored uploaded file %s for session %s", file.filename, session_id)
    return JSONResponse(status_code=status.HTTP_200_OK, content=response_payload)


@app.post("/chat/send")
async def chat_send(payload: ChatSendRequest, request: Request) -> JSONResponse:
    """Send a chat message to Gemini using session-scoped context."""

    message = (payload.message or "").strip()
    if not message:
        return _json_error(status.HTTP_400_BAD_REQUEST, "Message must not be empty.")

    session_id = _get_session_id(request)
    history = session_store.get_history(session_id)
    context = session_store.get_context(session_id)

    system_prompt = get_system_prompt()
    used_context = False
    if context:
        context_snippet = context[:_CONTEXT_SNIPPET]
        system_prompt = (
            f"{system_prompt}\n\nContext from latest uploaded file (may be truncated):\n{context_snippet}"
        )
        used_context = True

    messages = history + [{"role": "user", "content": message}]

    try:
        reply = chat_complete(system_prompt, messages)
    except ValueError as exc:
        logger.error("Invalid chat payload", exc_info=exc)
        return _json_error(status.HTTP_400_BAD_REQUEST, str(exc))
    except EnvironmentError as exc:
        logger.error("Chat failed due to missing configuration", exc_info=exc)
        return _json_error(status.HTTP_400_BAD_REQUEST, str(exc))
    except Exception as exc:  # pragma: no cover - external API errors
        logger.error("Gemini chat request failed", exc_info=exc)
        return _json_error(status.HTTP_500_INTERNAL_SERVER_ERROR, "Gemini API request failed.")

    session_store.append_user(session_id, message)
    session_store.append_assistant(session_id, reply)

<<<<<<< HEAD
    logger.info("Chat message processed for session %s (used_context=%s)", session_id, used_context)
    return JSONResponse(status_code=status.HTTP_200_OK, content={"reply": reply, "used_context": used_context})
=======
    return FileResponse(STATIC_DIR / "chat.html")


@app.get("/upload-ui")
def get_upload_page() -> FileResponse:
    """Serve the upload and memory management UI."""

    return FileResponse(STATIC_DIR / "upload.html")


def _get_extension(filename: str) -> str:
    return Path(filename).suffix.lower().lstrip(".")


async def _read_file(file: UploadFile) -> bytes:
    data = await file.read()
    logger.debug("Read %s bytes from uploaded file %s", len(data), file.filename)
    return data


def _handle_text_file(data: bytes) -> str:
    try:
        return data.decode("utf-8")
    except UnicodeDecodeError as exc:  # pragma: no cover - depends on user input
        raise HTTPException(status_code=status.HTTP_400_BAD_REQUEST, detail="Unable to decode file as UTF-8.") from exc


def _handle_csv_file(data: bytes) -> tuple[str, dict[str, Any]]:
    try:
        text = data.decode("utf-8")
    except UnicodeDecodeError as exc:  # pragma: no cover - depends on user input
        raise HTTPException(status_code=status.HTTP_400_BAD_REQUEST, detail="Unable to decode CSV as UTF-8.") from exc

    preview_df = None
    try:
        df = pd.read_csv(io.StringIO(text))
        preview_df = df.head(50)
    except Exception as exc:  # pragma: no cover - depends on pandas parsing
        raise HTTPException(status_code=status.HTTP_400_BAD_REQUEST, detail="Failed to parse CSV file.") from exc

    csv_preview = {
        "columns": preview_df.columns.tolist(),
        "rows": preview_df.astype(str).values.tolist(),
    }
    summary_csv = preview_df.to_csv(index=False)
    return summary_csv, csv_preview


def _handle_docx_file(data: bytes) -> str:
    try:
        document = Document(io.BytesIO(data))
    except Exception as exc:  # pragma: no cover - depends on python-docx internals
        raise HTTPException(status_code=status.HTTP_400_BAD_REQUEST, detail="Failed to read DOCX file.") from exc

    paragraphs = [para.text.strip() for para in document.paragraphs if para.text.strip()]
    return "\n".join(paragraphs)


@app.post("/upload")
async def upload_file(file: UploadFile = File(...)) -> JSONResponse:
    """Accept a single file upload, extract text, and store it in memory."""

    if not file.filename:
        return _json_error(status.HTTP_400_BAD_REQUEST, "Filename is required.")

    extension = _get_extension(file.filename)
    if extension not in ALLOWED_EXTENSIONS:
        return _json_error(status.HTTP_400_BAD_REQUEST, "Unsupported file type. Allowed: txt, md, csv, docx.")

    data = await _read_file(file)

    if len(data) > MAX_FILE_SIZE:
        return _json_error(status.HTTP_400_BAD_REQUEST, "File too large. Limit is 1 MB.")
    if not data:
        return _json_error(status.HTTP_400_BAD_REQUEST, "Uploaded file is empty.")

    logger.info("Processing uploaded file %s", file.filename)

    text_content: str
    csv_preview: dict[str, Any] | None = None

    if extension in {"txt", "md"}:
        text_content = _handle_text_file(data)
    elif extension == "csv":
        text_content, csv_preview = _handle_csv_file(data)
    else:  # docx
        text_content = _handle_docx_file(data)

    label = f"doc:{Path(file.filename).name}"

    try:
        memory.add_text(label=label, content=text_content)
    except ValueError as exc:
        return _json_error(status.HTTP_400_BAD_REQUEST, str(exc))

    response_payload: dict[str, Any] = {
        "stored_label": label,
        "chars_stored": len(text_content),
    }
    if csv_preview is not None:
        response_payload["csv_preview"] = csv_preview

    logger.info("Stored uploaded file %s in memory", file.filename)
    return JSONResponse(status_code=status.HTTP_200_OK, content=response_payload)


@app.get("/memory")
def list_memory() -> dict[str, Any]:
    """Return the current memory items."""

    items = memory.list_items()
    logger.debug("Listing %s memory items", len(items))
    return {"items": items}


@app.post("/memory/reset")
def reset_memory() -> dict[str, bool]:
    """Reset the in-memory store."""

    memory.reset()
    logger.info("Memory reset via API request")
    return {"ok": True}


@app.post("/memory/add_text")
def add_memory_text(payload: MemoryAddRequest) -> JSONResponse:
    """Add a free-form note to memory."""

    if len(payload.content or "") > MAX_NOTE_LENGTH:
        return _json_error(status.HTTP_400_BAD_REQUEST, "Content exceeds maximum length of 10k characters.")

    try:
        memory.add_text(label=payload.label, content=payload.content)
    except ValueError as exc:
        return _json_error(status.HTTP_400_BAD_REQUEST, str(exc))

    logger.info("Added manual memory note with label %s", payload.label)
    return JSONResponse(status_code=status.HTTP_200_OK, content={"ok": True})
>>>>>>> b0cae416
<|MERGE_RESOLUTION|>--- conflicted
+++ resolved
@@ -1,16 +1,9 @@
 """FastAPI application entrypoint."""
 from __future__ import annotations
 
-<<<<<<< HEAD
 import io
 import logging
 import uuid
-=======
-from __future__ import annotations
-
-import io
-import logging
->>>>>>> b0cae416
 from pathlib import Path
 from typing import Any
 
@@ -22,14 +15,9 @@
 from fastapi.staticfiles import StaticFiles
 from pydantic import BaseModel
 
-<<<<<<< HEAD
 from src.pmo_agent import session_store
 from src.pmo_agent.llm_client import chat_complete
 from src.pmo_agent.prompts import get_system_prompt
-=======
-from src.pmo_agent import memory
-from src.pmo_agent.llm_client import generate_response
->>>>>>> b0cae416
 
 BASE_DIR = Path(__file__).resolve().parent
 STATIC_DIR = BASE_DIR / "static"
@@ -38,34 +26,6 @@
 app.mount("/static", StaticFiles(directory=STATIC_DIR), name="static")
 
 logger = logging.getLogger(__name__)
-<<<<<<< HEAD
-=======
-
-MAX_FILE_SIZE = 1 * 1024 * 1024  # 1 MB
-ALLOWED_EXTENSIONS = {"txt", "md", "csv", "docx"}
-MAX_NOTE_LENGTH = 10_000
-
-
-def _json_error(status_code: int, message: str) -> JSONResponse:
-    """Return a standardized JSON error response."""
-
-    logger.warning("Returning error %s: %s", status_code, message)
-    return JSONResponse(status_code=status_code, content={"error": message})
-
-
-@app.exception_handler(HTTPException)
-async def http_exception_handler(request: Request, exc: HTTPException) -> JSONResponse:
-    message = exc.detail if isinstance(exc.detail, str) else str(exc.detail)
-    logger.warning("HTTPException at %s: %s", request.url.path, message)
-    return JSONResponse(status_code=exc.status_code, content={"error": message})
-
-
-@app.exception_handler(RequestValidationError)
-async def validation_exception_handler(request: Request, exc: RequestValidationError) -> JSONResponse:
-    logger.warning("Validation error at %s: %s", request.url.path, exc.errors())
-    return JSONResponse(status_code=status.HTTP_422_UNPROCESSABLE_ENTITY, content={"error": "Invalid request payload."})
-
->>>>>>> b0cae416
 
 MAX_FILE_SIZE = 1 * 1024 * 1024  # 1 MB
 ALLOWED_EXTENSIONS = {"txt", "md", "csv", "docx"}
@@ -146,7 +106,6 @@
         )
         logger.info("Assigned chat session cookie %s", session_id)
 
-<<<<<<< HEAD
     return response
 
 
@@ -174,18 +133,6 @@
     except UnicodeDecodeError as exc:  # pragma: no cover - depends on user input
         raise HTTPException(status_code=status.HTTP_400_BAD_REQUEST, detail="Unable to decode file as UTF-8.") from exc
 
-=======
-    logger.info("/llm endpoint called")
-
-    try:
-        text = generate_response(payload.prompt)
-    except EnvironmentError as exc:
-        logger.error("LLM call failed due to missing configuration", exc_info=exc)
-        raise HTTPException(status_code=status.HTTP_400_BAD_REQUEST, detail=str(exc)) from exc
-    except Exception as exc:  # pragma: no cover - external API errors
-        logger.error("LLM call failed", exc_info=exc)
-        raise HTTPException(status_code=status.HTTP_500_INTERNAL_SERVER_ERROR, detail=str(exc)) from exc
->>>>>>> b0cae416
 
 def _handle_csv_file(data: bytes) -> tuple[str, dict[str, Any]]:
     try:
@@ -304,146 +251,5 @@
     session_store.append_user(session_id, message)
     session_store.append_assistant(session_id, reply)
 
-<<<<<<< HEAD
     logger.info("Chat message processed for session %s (used_context=%s)", session_id, used_context)
-    return JSONResponse(status_code=status.HTTP_200_OK, content={"reply": reply, "used_context": used_context})
-=======
-    return FileResponse(STATIC_DIR / "chat.html")
-
-
-@app.get("/upload-ui")
-def get_upload_page() -> FileResponse:
-    """Serve the upload and memory management UI."""
-
-    return FileResponse(STATIC_DIR / "upload.html")
-
-
-def _get_extension(filename: str) -> str:
-    return Path(filename).suffix.lower().lstrip(".")
-
-
-async def _read_file(file: UploadFile) -> bytes:
-    data = await file.read()
-    logger.debug("Read %s bytes from uploaded file %s", len(data), file.filename)
-    return data
-
-
-def _handle_text_file(data: bytes) -> str:
-    try:
-        return data.decode("utf-8")
-    except UnicodeDecodeError as exc:  # pragma: no cover - depends on user input
-        raise HTTPException(status_code=status.HTTP_400_BAD_REQUEST, detail="Unable to decode file as UTF-8.") from exc
-
-
-def _handle_csv_file(data: bytes) -> tuple[str, dict[str, Any]]:
-    try:
-        text = data.decode("utf-8")
-    except UnicodeDecodeError as exc:  # pragma: no cover - depends on user input
-        raise HTTPException(status_code=status.HTTP_400_BAD_REQUEST, detail="Unable to decode CSV as UTF-8.") from exc
-
-    preview_df = None
-    try:
-        df = pd.read_csv(io.StringIO(text))
-        preview_df = df.head(50)
-    except Exception as exc:  # pragma: no cover - depends on pandas parsing
-        raise HTTPException(status_code=status.HTTP_400_BAD_REQUEST, detail="Failed to parse CSV file.") from exc
-
-    csv_preview = {
-        "columns": preview_df.columns.tolist(),
-        "rows": preview_df.astype(str).values.tolist(),
-    }
-    summary_csv = preview_df.to_csv(index=False)
-    return summary_csv, csv_preview
-
-
-def _handle_docx_file(data: bytes) -> str:
-    try:
-        document = Document(io.BytesIO(data))
-    except Exception as exc:  # pragma: no cover - depends on python-docx internals
-        raise HTTPException(status_code=status.HTTP_400_BAD_REQUEST, detail="Failed to read DOCX file.") from exc
-
-    paragraphs = [para.text.strip() for para in document.paragraphs if para.text.strip()]
-    return "\n".join(paragraphs)
-
-
-@app.post("/upload")
-async def upload_file(file: UploadFile = File(...)) -> JSONResponse:
-    """Accept a single file upload, extract text, and store it in memory."""
-
-    if not file.filename:
-        return _json_error(status.HTTP_400_BAD_REQUEST, "Filename is required.")
-
-    extension = _get_extension(file.filename)
-    if extension not in ALLOWED_EXTENSIONS:
-        return _json_error(status.HTTP_400_BAD_REQUEST, "Unsupported file type. Allowed: txt, md, csv, docx.")
-
-    data = await _read_file(file)
-
-    if len(data) > MAX_FILE_SIZE:
-        return _json_error(status.HTTP_400_BAD_REQUEST, "File too large. Limit is 1 MB.")
-    if not data:
-        return _json_error(status.HTTP_400_BAD_REQUEST, "Uploaded file is empty.")
-
-    logger.info("Processing uploaded file %s", file.filename)
-
-    text_content: str
-    csv_preview: dict[str, Any] | None = None
-
-    if extension in {"txt", "md"}:
-        text_content = _handle_text_file(data)
-    elif extension == "csv":
-        text_content, csv_preview = _handle_csv_file(data)
-    else:  # docx
-        text_content = _handle_docx_file(data)
-
-    label = f"doc:{Path(file.filename).name}"
-
-    try:
-        memory.add_text(label=label, content=text_content)
-    except ValueError as exc:
-        return _json_error(status.HTTP_400_BAD_REQUEST, str(exc))
-
-    response_payload: dict[str, Any] = {
-        "stored_label": label,
-        "chars_stored": len(text_content),
-    }
-    if csv_preview is not None:
-        response_payload["csv_preview"] = csv_preview
-
-    logger.info("Stored uploaded file %s in memory", file.filename)
-    return JSONResponse(status_code=status.HTTP_200_OK, content=response_payload)
-
-
-@app.get("/memory")
-def list_memory() -> dict[str, Any]:
-    """Return the current memory items."""
-
-    items = memory.list_items()
-    logger.debug("Listing %s memory items", len(items))
-    return {"items": items}
-
-
-@app.post("/memory/reset")
-def reset_memory() -> dict[str, bool]:
-    """Reset the in-memory store."""
-
-    memory.reset()
-    logger.info("Memory reset via API request")
-    return {"ok": True}
-
-
-@app.post("/memory/add_text")
-def add_memory_text(payload: MemoryAddRequest) -> JSONResponse:
-    """Add a free-form note to memory."""
-
-    if len(payload.content or "") > MAX_NOTE_LENGTH:
-        return _json_error(status.HTTP_400_BAD_REQUEST, "Content exceeds maximum length of 10k characters.")
-
-    try:
-        memory.add_text(label=payload.label, content=payload.content)
-    except ValueError as exc:
-        return _json_error(status.HTTP_400_BAD_REQUEST, str(exc))
-
-    logger.info("Added manual memory note with label %s", payload.label)
-    return JSONResponse(status_code=status.HTTP_200_OK, content={"ok": True})
->>>>>>> b0cae416
+    return JSONResponse(status_code=status.HTTP_200_OK, content={"reply": reply, "used_context": used_context})